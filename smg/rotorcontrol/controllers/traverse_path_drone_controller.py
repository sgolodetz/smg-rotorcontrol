--- conflicted
+++ resolved
@@ -106,16 +106,11 @@
                     angle: float = 0.0
                     turn_rate: float = 0.0
 
-<<<<<<< HEAD
-                # Determine the linear rates at which the drone should move in each of the three axes.
-                speed: float = 0.3
-=======
                 # Set the drone's turn rate.
                 self.__drone.turn(turn_rate)
 
                 # Determine the linear rates at which the drone should in principle move in each of the three axes.
-                speed: float = 0.5
->>>>>>> b7ccf3b1
+                speed: float = 0.3
                 normalized_offset: np.ndarray = offset / offset_length
                 forward_rate: float = vg.scalar_projection(normalized_offset, cam.n()) * speed
                 right_rate: float = vg.scalar_projection(normalized_offset, -cam.u()) * speed
