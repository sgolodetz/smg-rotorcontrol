import numpy as np
import os

os.environ['PYGAME_HIDE_SUPPORT_PROMPT'] = "hide"
import pygame
import vg

from typing import List, Optional, Tuple

from smg.navigation import Path
from smg.rigging.cameras import SimpleCamera
from smg.rigging.helpers import CameraPoseConverter
from smg.rotory.drones import Drone
from smg.utility import GeometryUtil

from .drone_controller import DroneController


class TraversePathDroneController(DroneController):
    """A flight controller for a drone that tries to traverse a planned path."""

    # CONSTRUCTOR

    def __init__(self, *, drone: Drone):
        """
        Construct a flight controller for a drone that tries to traverse a planned path.

        :param drone:   The drone.
        """
        super().__init__()

        self.__drone: Drone = drone
        self.__path: Optional[Path] = None

    # PUBLIC METHODS

    def iterate(self, *, altitude: Optional[float] = None, events: Optional[List[pygame.event.Event]] = None,
                image: np.ndarray, image_timestamp: Optional[float] = None,
                intrinsics: Tuple[float, float, float, float], tracker_c_t_i: Optional[np.ndarray] = None) -> None:
        """
        Run an iteration of the controller.

        .. note::
            This controller (i) requires the tracker poses to be passed in, and (ii) requires that they be
            scale-correct. We explicitly check (i). We can't check (ii), so client code is responsible for
            correct use.

        :param altitude:            The most recent altitude (in m) for the drone, as measured by any height sensor
                                    it is carrying (optional).
        :param events:              An optional list of PyGame events that have happened since the last iteration.
        :param image:               The most recent image from the drone.
        :param image_timestamp:     The timestamp of the most recent image from the drone (optional).
        :param intrinsics:          The intrinsics of the drone's camera.
        :param tracker_c_t_i:       The 6D pose of the drone, expressed as a 4x4 matrix representing a transformation
                                    from initial camera space to current camera space, as estimated by any tracker that
                                    is running (optional). Note that if the tracker is monocular, the transformation is
                                    unlikely to be scale-correct.
        """
        # If no tracker pose has been passed in, stop the drone and early out.
        if tracker_c_t_i is None:
            self.__drone.stop()
            return

        # Extract the current position of the drone from the tracker pose provided.
        current_pos: np.ndarray = DroneController._extract_current_pos(tracker_c_t_i)

        # A flag indicating whether or not the drone should stop moving. This will be set to False if any reason
        # is found for the drone to continue moving.
        stop_drone: bool = True

        # If there's a current path, try to follow it.
        if self.__path is not None:
            # First compute a vector from the drone's current position to the next waypoint on the path.
            offset: np.ndarray = self.__path[1].position - current_pos

            # Provided we're far enough from the next waypoint for the vector towards it to be normalised:
            offset_length: float = np.linalg.norm(offset)
            if offset_length >= 1e-4:
                # Convert the drone's pose to a camera for easier manipulation.
                cam: SimpleCamera = CameraPoseConverter.pose_to_camera(tracker_c_t_i)

                # Project the vector to the next waypoint into the horizontal plane.
                horizontal_offset: np.ndarray = np.array([offset[0], 0, offset[2]])

                # If we're far enough horizontally from the next waypoint to turn the drone before we get there:
                horizontal_offset_length: float = np.linalg.norm(horizontal_offset)
                if horizontal_offset_length >= 0.1:
                    # Determine the current orientation of the drone in the horizontal plane.
                    current_n: np.ndarray = vg.normalize(np.array([cam.n()[0], 0, cam.n()[2]]))

                    # Determine the target orientation of the drone in the horizontal plane.
                    target_n: np.ndarray = vg.normalize(horizontal_offset)

                    # Determine whether the drone needs to turn left or right to achieve the target orientation.
                    # (Note that y points downwards in our coordinate system!)
                    cp: np.ndarray = np.cross(current_n, target_n)
                    sign: int = 1 if np.dot(cp, np.array([0, -1, 0])) >= 0 else -1

                    # Determine the angle by which the drone needs to turn to achieve the target orientation.
                    angle: float = sign * GeometryUtil.angle_between(current_n, target_n)

                    # Determine an appropriate turn rate for the drone.
                    turn_rate: float = self.__drone.calculate_turn_rate(rad_per_s=-angle)

                # Otherwise, set both the angle by which the drone needs to turn and the turn rate to zero.
                else:
                    angle: float = 0.0
                    turn_rate: float = 0.0

                # Set the drone's turn rate.
                self.__drone.turn(turn_rate)

                # Determine the linear rates at which the drone should in principle move in each of the three axes.
<<<<<<< HEAD
                speed: float = 0.3
=======
                max_m_per_s: float = 1.0
                m_per_s: float = max_m_per_s if offset_length >= 0.5 else max(max_m_per_s * offset_length / 0.5, 0.25)

>>>>>>> f4dd8379
                normalized_offset: np.ndarray = offset / offset_length
                desired_forward_velocity: float = vg.scalar_projection(normalized_offset, cam.n()) * m_per_s
                desired_right_velocity: float = vg.scalar_projection(normalized_offset, -cam.u()) * m_per_s
                desired_up_velocity: float = vg.scalar_projection(normalized_offset, cam.v()) * m_per_s

                forward_velocity: float = self.__drone.clip_forward_velocity(desired_forward_velocity)
                right_velocity: float = self.__drone.clip_right_velocity(desired_right_velocity)
                up_velocity: float = self.__drone.clip_up_velocity(desired_up_velocity)

                min_fraction: float = min(
                    forward_velocity / desired_forward_velocity if np.fabs(desired_forward_velocity) > 1e-4 else 1.0,
                    right_velocity / desired_right_velocity if np.fabs(desired_right_velocity) > 1e-4 else 1.0,
                    up_velocity / desired_up_velocity if np.fabs(desired_up_velocity) > 1e-4 else 1.0
                )

                forward_rate: float = self.__drone.calculate_forward_rate(min_fraction * desired_forward_velocity)
                right_rate: float = self.__drone.calculate_right_rate(min_fraction * desired_right_velocity)
                up_rate: float = self.__drone.calculate_up_rate(min_fraction * desired_up_velocity)

                # If the drone's current orientation is within a reasonable angle of its target orientation,
                # or alternatively if the drone is not currently turning, set the calculated linear rates.
                if np.fabs(angle) * 180 / np.pi <= 30.0 or turn_rate == 0.0:
                    self.__drone.move_forward(forward_rate)
                    self.__drone.move_right(right_rate)
                    self.__drone.move_up(up_rate)

                # Otherwise, suppress the drone's linear movement.
                else:
                    self.__drone.move_forward(0.0)
                    self.__drone.move_right(0.0)
                    self.__drone.move_up(0.0)

                # Set the flag that will cause the drone to be stopped below to False, since we have just set the
                # rates we want manually.
                stop_drone = False

        # If the drone should stop moving, stop it.
        if stop_drone:
            self.__drone.stop()

    def set_path(self, path: Optional[Path]) -> None:
        """
        Set the path that the controller should try to make the drone traverse.

        .. note::
            The path must start at the current position of the drone.

        :param path:    The path that the controller should try to make the drone traverse.
        """
        self.__path = path<|MERGE_RESOLUTION|>--- conflicted
+++ resolved
@@ -111,13 +111,9 @@
                 self.__drone.turn(turn_rate)
 
                 # Determine the linear rates at which the drone should in principle move in each of the three axes.
-<<<<<<< HEAD
-                speed: float = 0.3
-=======
-                max_m_per_s: float = 1.0
-                m_per_s: float = max_m_per_s if offset_length >= 0.5 else max(max_m_per_s * offset_length / 0.5, 0.25)
+                max_m_per_s: float = 0.1
+                m_per_s: float = max_m_per_s if offset_length >= 0.5 else max(max_m_per_s * offset_length / 0.5, 0.05)
 
->>>>>>> f4dd8379
                 normalized_offset: np.ndarray = offset / offset_length
                 desired_forward_velocity: float = vg.scalar_projection(normalized_offset, cam.n()) * m_per_s
                 desired_right_velocity: float = vg.scalar_projection(normalized_offset, -cam.u()) * m_per_s
