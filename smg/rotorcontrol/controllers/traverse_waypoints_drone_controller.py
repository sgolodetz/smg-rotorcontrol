import numpy as np
import os

os.environ['PYGAME_HIDE_SUPPORT_PROMPT'] = "hide"
import pygame
import threading
import time

from OpenGL.GL import *
from timeit import default_timer as timer
from typing import Any, Dict, List, Optional, Tuple

from smg.navigation import AStarPathPlanner, Path, PlanningToolkit
from smg.opengl import OpenGLUtil
from smg.rotory.drones import Drone

from .drone_controller import DroneController
from .traverse_path_drone_controller import TraversePathDroneController


class TraverseWaypointsDroneController(DroneController):
    """
    A flight controller for a drone that tries to traverse a specified set of waypoints.

    .. note::
        The waypoints can be changed on-the-fly as desired.
    """

    # CONSTRUCTOR

    def __init__(self, *, debug: bool = False, drone: Drone, interpolate_paths: bool,
                 planning_toolkit: PlanningToolkit):
        """
        Construct a flight controller for a drone that tries to traverse a specified set of waypoints.

        :param debug:               Whether to enable debugging.
        :param drone:               The drone.
        :param interpolate_paths:   Whether or not to interpolate the paths that are planned.
        :param planning_toolkit:    The planning toolkit (used for path planning).
        """
        super().__init__()

        self.__alive: bool = False

        self.__ay: float = 10
        self.__debug: bool = debug
        self.__drone: Drone = drone
<<<<<<< HEAD
        self.__path_tracking_range: float = 0.1
=======
        self.__interpolate_paths: bool = interpolate_paths
        self.__path_tracking_range: float = 0.1 if interpolate_paths else 0.05
>>>>>>> fcdc7d65
        self.__planning_toolkit: PlanningToolkit = planning_toolkit
        self.__should_terminate: threading.Event = threading.Event()
        self.__traverse_path_controller: TraversePathDroneController = TraversePathDroneController(
            drone=drone, interpolating_paths=interpolate_paths
        )
        self.__waypoint_capture_range: float = 0.1 if interpolate_paths else 0.025

        # The shared variables, together with their lock.
        self.__current_pos: Optional[np.ndarray] = None
        self.__interpolated_path: Optional[Path] = None
        self.__lock: threading.Lock = threading.Lock()
        self.__new_waypoint_count: int = 0
        self.__path: Optional[Path] = None
        self.__stop_planning: Optional[threading.Event] = None
        self.__waypoints: List[np.ndarray] = []

        # Construct the path planner.
        self.__planner: AStarPathPlanner = AStarPathPlanner(self.__planning_toolkit, debug=False)

        # Set up the path planning thread and its associated variables.
        self.__planning_is_needed: bool = False
        self.__planning_needed: threading.Condition = threading.Condition(self.__lock)
        self.__planning_thread: threading.Thread = threading.Thread(target=self.__run_planning)

        # Start the path planning thread.
        self.__planning_thread.start()

        self.__alive = True

    # PUBLIC METHODS

    def append_waypoints(self, new_waypoints: List[np.ndarray]) -> None:
        """
        Append one or more waypoints to the list of waypoints that the drone should traverse.

        :param new_waypoints:   The new waypoints to append.
        """
        with self.__lock:
            self.__waypoints += new_waypoints
            self.__new_waypoint_count += len(new_waypoints)

    def get_current_pos(self) -> Optional[np.ndarray]:
        """Get the current position of the drone (if available yet), or None otherwise."""
        with self.__lock:
            return self.__current_pos.copy() if self.__current_pos is not None else None

    def get_expected_end_pos(self) -> Optional[np.ndarray]:
        """
        Get the expected position of the drone once the controller has finished (if known).

        :return:    The expected position of the drone once the controller has finished, if known, or None otherwise.
        """
        waypoints: List[np.ndarray] = self.get_waypoints()
        return waypoints[-1] if len(waypoints) > 0 else None

    def get_expected_end_state(self) -> Optional[Drone.EState]:
        """
        Get the expected state of the drone once the controller has finished (if known).

        :return:    The expected state of the drone once the controller has finished, if known, or None otherwise.
        """
        return Drone.FLYING

    def get_interpolated_path(self) -> Optional[Path]:
        """Get a copy of the interpolated path (if any), or None otherwise."""
        with self.__lock:
            return self.__interpolated_path.copy() if self.__interpolated_path is not None else None

    def get_new_waypoints(self) -> List[np.ndarray]:
        """Get any new (i.e. as yet unplanned) waypoints that the drone should traverse."""
        with self.__lock:
            return self.__waypoints[-self.__new_waypoint_count:] if self.__new_waypoint_count > 0 else []

    def get_path(self) -> Optional[Path]:
        """Get a copy of the path (if any), or None otherwise."""
        with self.__lock:
            return self.__path.copy() if self.__path is not None else None

    def get_waypoints(self) -> List[np.ndarray]:
        """Get the waypoints that the drone should traverse."""
        with self.__lock:
            return self.__waypoints.copy()

    def has_finished(self) -> bool:
        """
        Get whether or not the controller has finished.

        :return:    True, if the controller has finished, or False otherwise.
        """
        with self.__lock:
            return len(self.__waypoints) == 0

    def iterate(self, *, altitude: Optional[float] = None, events: Optional[List[pygame.event.Event]] = None,
                image: np.ndarray, image_timestamp: Optional[float] = None,
                intrinsics: Tuple[float, float, float, float], tracker_c_t_i: Optional[np.ndarray] = None) -> None:
        """
        Run an iteration of the controller.

        .. note::
            This controller (i) requires the tracker poses to be passed in, and (ii) requires that they be
            scale-correct. We explicitly check (i). We can't check (ii), so client code is responsible for
            correct use.
        .. note::
            This controller requires the drone's rates to be calibrated. We explicitly check for this.

        :param altitude:            The most recent altitude (in m) for the drone, as measured by any height sensor
                                    it is carrying (optional).
        :param events:              An optional list of PyGame events that have happened since the last iteration.
        :param image:               The most recent image from the drone.
        :param image_timestamp:     The timestamp of the most recent image from the drone (optional).
        :param intrinsics:          The intrinsics of the drone's camera.
        :param tracker_c_t_i:       The 6D pose of the drone, expressed as a 4x4 matrix representing a transformation
                                    from initial camera space to current camera space, as estimated by any tracker that
                                    is running (optional). Note that if the tracker is monocular, the transformation is
                                    unlikely to be scale-correct.
        """
        # Make a copy of the keyword arguments that have been passed to the method, so that they can later be
        # forwarded on to the 'traverse path' controller.
        kwargs: Dict[str, Any] = {key: value for key, value in locals().items() if key != "self"}

        # If no tracker pose has been passed in, raise an exception and early out.
        if tracker_c_t_i is None:
            raise RuntimeError("Error: Tracker poses must be provided when using 'traverse waypoints' control")

        # If the drone's rates have not been calibrated, raise an exception and early out.
        if not self.__drone.has_calibrated_rates():
            raise RuntimeError("Error: Drones must have calibrated rates when using 'traverse waypoints' control")

        with self.__lock:
            # --- Step 1: Update the drone's current position, and ensure its estimated start position is set ---#

            # Extract the current position of the drone from the tracker pose provided.
            self.__current_pos = DroneController._extract_current_pos(tracker_c_t_i)

            # Set the estimated start position to the current position of the drone if it's not already known.
            if self.get_expected_start_pos() is None:
                self.set_expected_start_pos(self.__current_pos.copy())

            # --- Step 2: Trigger Path Planning (if required) ---#

            # If there are any waypoints through which a path has not yet been planned, tell the path planner
            # that some path planning is needed.
            if self.__new_waypoint_count > 0:
                self.__planning_is_needed = True
                self.__planning_needed.notify()

            # --- Step 3: Update Current Path --- #

            # If there's a current path, update it based on the drone's current position.
            if self.__path is not None:
                if self.__debug:
                    start = timer()

                # Try to update the current path (the non-interpolated one).
                self.__path = self.__update_path(
                    self.__path, pull_strings=True, path_tracking_range=self.__path_tracking_range
                )

                # If we're interpolating the path, and the interpolated path exists, also update that.
                # Note that we don't apply string pulling to the interpolated path, or allow it to be
                # independently re-planned if we deviate too far from it (if we do deviate too far,
                # the underlying waypoint path will be re-planned and then re-interpolated).
                if self.__interpolate_paths and self.__interpolated_path is not None:
                    self.__interpolated_path = self.__update_path(
                        self.__interpolated_path, pull_strings=False, path_tracking_range=np.inf
                    )

                # Check whether the drone has reached the first essential waypoint (if any), and remove it if so.
                next_waypoint_distance: float = np.linalg.norm(self.__current_pos - self.__waypoints[0])
                if len(self.__waypoints) > 0 and next_waypoint_distance <= self.__waypoint_capture_range:
                    self.__waypoints = self.__waypoints[1:]

                if self.__debug:
                    end = timer()
                    # noinspection PyUnboundLocalVariable
                    print(f"Path Updating: {end - start}s")

            # --- Step 4: Make Drone Follow Current Path --- #

            # Delegate path following to the 'traverse path' controller.
            self.__traverse_path_controller.set_path(
                self.__interpolated_path if self.__interpolate_paths else self.__path
            )
            self.__traverse_path_controller.iterate(**kwargs)

    def render_ui(self) -> None:
        """Render the user interface for the controller."""
        # Render the path that the drone is following (if any).
        for path in [self.get_interpolated_path(), self.get_path()]:
            if path is not None:
                path.render(
                    start_colour=(0, 1, 1), end_colour=(0, 1, 1), width=5,
                    waypoint_colourer=self.__planning_toolkit.occupancy_colourer()
                )
                break

        # Render any new waypoints for which a path has not yet been planned.
        # FIXME: This is currently a bit messy - it needs tidying up and moving somewhere more sensible.
        glColor3f(1, 1, 0)

        new_waypoints: List[np.ndarray] = self.get_new_waypoints()
        waypoints: List[np.ndarray] = self.get_waypoints()
        last_waypoint: Optional[np.ndarray] = self.get_current_pos()
        if last_waypoint is None:
            last_waypoint = self.get_expected_start_pos()
        if path is not None and len(new_waypoints) != len(waypoints):
            last_waypoint = path[-1].position

        if last_waypoint is not None:
            glLineWidth(5)
            for i in range(len(new_waypoints)):
                OpenGLUtil.render_sphere(new_waypoints[i], 0.1, slices=10, stacks=10)
                glBegin(GL_LINES)
                glVertex3f(*last_waypoint)
                glVertex3f(*new_waypoints[i])
                glEnd()
                last_waypoint = new_waypoints[i]
            glLineWidth(1)

    def set_waypoints(self, waypoints: List[np.ndarray]) -> None:
        """
        Set the waypoints that the drone should traverse.

        :param waypoints:   The waypoints that the drone should traverse.
        """
        with self.__lock:
            # Delete the current path (if any).
            self.__path = None

            # Stop any ongoing path planning.
            if self.__stop_planning is not None:
                self.__stop_planning.set()

            # Replace the waypoints, and update the number of new waypoints for which path planning will be needed.
            self.__waypoints = waypoints.copy()
            self.__new_waypoint_count = len(waypoints)

    def terminate(self) -> None:
        """Destroy the controller."""
        if self.__alive:
            # Set the termination flag if it isn't set already.
            if not self.__should_terminate.is_set():
                self.__should_terminate.set()

            # Stop any ongoing path planning.
            with self.__lock:
                if self.__stop_planning is not None:
                    self.__stop_planning.set()

            # Join any running threads.
            self.__planning_thread.join()

            self.__alive = False

    # PRIVATE METHODS

    def __run_planning(self) -> None:
        """Run the path planning thread."""
        # Until the drone controller should terminate:
        while not self.__should_terminate.is_set():
            with self.__lock:
                # Wait until path planning is required.
                while not self.__planning_is_needed:
                    self.__planning_needed.wait(0.1)
                    if self.__should_terminate.is_set():
                        return

                # Capture the shared variables locally so that we can use them without having to hold on to the lock.
                current_pos: Optional[np.ndarray] = self.__current_pos.copy()
                new_waypoint_count: int = self.__new_waypoint_count
                waypoints: List[np.ndarray] = self.__waypoints.copy()

                # Construct a new threading event that can be used to stop path planning if necessary.
                stop_planning: threading.Event = threading.Event()
                self.__stop_planning = stop_planning

            # Determine whether we're appending to the path or replacing it, and set the waypoints for which
            # to perform path planning accordingly.
            appending_waypoints: bool = new_waypoint_count != len(waypoints)
            if appending_waypoints:
                waypoints_to_plan: List[np.ndarray] = waypoints[-new_waypoint_count - 1:]
            else:
                waypoints_to_plan: List[np.ndarray] = [current_pos] + waypoints

            # Plan a path through the chosen waypoints. First try to plan a path that maintains sufficient clearance.
            # If that doesn't work, try to plan a path without requiring sufficient clearance, on the basis that it
            # will probably work in any case.
            if self.__debug:
                start = timer()

            new_path: Optional[Path] = self.__planner.plan_multi_step_path(
                waypoints_to_plan,
                d=PlanningToolkit.l1_distance(ay=self.__ay), h=PlanningToolkit.l1_distance(ay=self.__ay),
                allow_shortcuts=True, pull_strings=True, use_clearance=True, stop_planning=stop_planning
            )

            if new_path is None:
                new_path = self.__planner.plan_multi_step_path(
                    waypoints_to_plan,
                    d=PlanningToolkit.l1_distance(ay=self.__ay), h=PlanningToolkit.l1_distance(ay=self.__ay),
                    allow_shortcuts=True, pull_strings=True, use_clearance=False, stop_planning=stop_planning
                )

            if self.__debug:
                end = timer()
                # noinspection PyUnboundLocalVariable
                print(f"Path Planning: {end - start}s")

            with self.__lock:
                # Provided path planning wasn't stopped, update the shared variables so that the new path can be
                # picked up by other threads.
                if not self.__stop_planning.is_set():
                    # If we're appending waypoints to the existing path, append the planned sub-path to what's left
                    # of the current path.
                    if appending_waypoints:
                        # If we successfully planned a sub-path to append to the existing path:
                        if new_path is not None:
                            # If the existing path still exists (bearing in mind that the drone's been flying along
                            # it whilst we've been planning the sub-path to append):
                            if self.__path is not None:
                                # Prepend what's left of the existing path to the planned sub-path.
                                self.__path = new_path.replace_before(0, self.__path, keep_last=False)

                            # Otherwise:
                            else:
                                # Replace the existing path, updating its starting waypoint to match the current
                                # position of the drone in the process (note that this may not be exactly the same
                                # as the goal of the original path, since the drone may not have perfectly made it
                                # to the goal).
                                self.__path = new_path
                                self.__path.positions[0] = self.__current_pos.copy()

                    # Otherwise, simply replace the existing path.
                    else:
                        self.__path = new_path

                    # If interpolation is enabled, interpolate the path.
                    if self.__interpolate_paths:
                        self.__interpolated_path = self.__path.interpolate() if self.__path is not None else None

                    # Decrease the number of new waypoints for which planned is still required, and reset the flag
                    # indicating that planning is needed. If there are still waypoints outstanding, path planning
                    # will shortly be triggered again by the main thread in any case.
                    self.__new_waypoint_count -= new_waypoint_count
                    self.__planning_is_needed = False

                # Delete the event that was provided to allow path planning to be stopped - it's no longer usable.
                self.__stop_planning = None

            # Wait for 10ms before performing any further path planning, so as to avoid a spin loop.
            time.sleep(0.01)

    def __update_path(self, path: Path, *, pull_strings: bool, path_tracking_range: float) -> Optional[Path]:
        """
        Try to update the specified path based on the drone's current position.

        :param path:                    The path to update.
        :param pull_strings:            Whether to perform string pulling on the path prior to returning it.
        :param path_tracking_range:     The maximum distance to the current path segment for the agent to be
                                        considered within range of the path (making re-planning unnecessary).
        :return:                        The updated path, if successful, or None otherwise.
        """
        # First try to update the path whilst maintaining sufficient clearance.
        new_path = self.__planner.update_path(
            self.__current_pos, path, debug=self.__debug,
            d=PlanningToolkit.l1_distance(ay=self.__ay), h=PlanningToolkit.l1_distance(ay=self.__ay),
            allow_shortcuts=True, pull_strings=pull_strings, use_clearance=True,
            path_tracking_range=path_tracking_range, waypoint_capture_range=self.__waypoint_capture_range
        )

        # If that doesn't work, fall back to updating the path without requiring sufficient clearance,
        # on the basis that it will probably work in any case.
        if new_path is None:
            new_path = self.__planner.update_path(
                self.__current_pos, path, debug=self.__debug,
                d=PlanningToolkit.l1_distance(ay=self.__ay), h=PlanningToolkit.l1_distance(ay=self.__ay),
                allow_shortcuts=True, pull_strings=pull_strings, use_clearance=False,
                path_tracking_range=path_tracking_range, waypoint_capture_range=self.__waypoint_capture_range
            )

        return new_path<|MERGE_RESOLUTION|>--- conflicted
+++ resolved
@@ -45,12 +45,8 @@
         self.__ay: float = 10
         self.__debug: bool = debug
         self.__drone: Drone = drone
-<<<<<<< HEAD
-        self.__path_tracking_range: float = 0.1
-=======
         self.__interpolate_paths: bool = interpolate_paths
-        self.__path_tracking_range: float = 0.1 if interpolate_paths else 0.05
->>>>>>> fcdc7d65
+        self.__path_tracking_range: float = 0.1 if interpolate_paths else 0.1
         self.__planning_toolkit: PlanningToolkit = planning_toolkit
         self.__should_terminate: threading.Event = threading.Event()
         self.__traverse_path_controller: TraversePathDroneController = TraversePathDroneController(
